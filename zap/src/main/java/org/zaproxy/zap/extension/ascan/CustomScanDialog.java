/*
 * Zed Attack Proxy (ZAP) and its related class files.
 *
 * ZAP is an HTTP/HTTPS proxy for assessing web application security.
 *
 * Copyright 2014 The ZAP Development Team
 *
 * Licensed under the Apache License, Version 2.0 (the "License");
 * you may not use this file except in compliance with the License.
 * You may obtain a copy of the License at
 *
 *     http://www.apache.org/licenses/LICENSE-2.0
 *
 * Unless required by applicable law or agreed to in writing, software
 * distributed under the License is distributed on an "AS IS" BASIS,
 * WITHOUT WARRANTIES OR CONDITIONS OF ANY KIND, either express or implied.
 * See the License for the specific language governing permissions and
 * limitations under the License.
 */
package org.zaproxy.zap.extension.ascan;

import java.awt.Color;
import java.awt.Component;
import java.awt.Dimension;
import java.awt.Frame;
import java.awt.GridBagConstraints;
import java.awt.GridBagLayout;
import java.awt.Insets;
import java.awt.Window;
import java.awt.event.ActionEvent;
import java.awt.event.ActionListener;
import java.awt.event.WindowAdapter;
import java.awt.event.WindowEvent;
import java.util.ArrayList;
import java.util.Collections;
import java.util.List;
import javax.swing.DefaultListModel;
import javax.swing.JButton;
import javax.swing.JCheckBox;
import javax.swing.JComboBox;
import javax.swing.JLabel;
import javax.swing.JList;
import javax.swing.JPanel;
import javax.swing.JScrollPane;
import javax.swing.JSplitPane;
import javax.swing.ListCellRenderer;
import javax.swing.event.CaretEvent;
import javax.swing.event.CaretListener;
import javax.swing.text.BadLocationException;
import javax.swing.text.DefaultHighlighter;
import javax.swing.text.Highlighter;
import javax.swing.text.Highlighter.Highlight;
import javax.swing.text.Highlighter.HighlightPainter;
import org.apache.commons.configuration.ConfigurationException;
import org.apache.log4j.Logger;
import org.parosproxy.paros.Constant;
import org.parosproxy.paros.control.Control;
import org.parosproxy.paros.core.scanner.Category;
import org.parosproxy.paros.core.scanner.ScannerParam;
import org.parosproxy.paros.core.scanner.VariantUserDefined;
import org.parosproxy.paros.db.DatabaseException;
import org.parosproxy.paros.model.Model;
import org.parosproxy.paros.model.Session;
import org.parosproxy.paros.model.SiteNode;
import org.parosproxy.paros.network.HttpMalformedHeaderException;
import org.parosproxy.paros.network.HttpMessage;
import org.parosproxy.paros.view.AbstractParamContainerPanel;
import org.zaproxy.zap.extension.ascan.PolicyAllCategoryPanel.ScanPolicyChangedEventListener;
import org.zaproxy.zap.extension.ascan.filters.ScanFilter;
import org.zaproxy.zap.extension.users.ExtensionUserManagement;
import org.zaproxy.zap.model.Context;
import org.zaproxy.zap.model.StructuralNode;
import org.zaproxy.zap.model.StructuralSiteNode;
import org.zaproxy.zap.model.Target;
import org.zaproxy.zap.model.TechSet;
import org.zaproxy.zap.users.User;
import org.zaproxy.zap.utils.ZapTextArea;
import org.zaproxy.zap.view.LayoutHelper;
import org.zaproxy.zap.view.StandardFieldsDialog;
import org.zaproxy.zap.view.TechnologyTreePanel;

public class CustomScanDialog extends StandardFieldsDialog {

    protected static final String[] STD_TAB_LABELS = {
        "ascan.custom.tab.scope",
        "ascan.custom.tab.input",
        "ascan.custom.tab.custom",
        "ascan.custom.tab.tech",
        "ascan.custom.tab.policy",
        "ascan.custom.tab.filter"
    };

    private static final String FIELD_START = "ascan.custom.label.start";
    private static final String FIELD_POLICY = "ascan.custom.label.policy";
    private static final String FIELD_CONTEXT = "ascan.custom.label.context";
    private static final String FIELD_USER = "ascan.custom.label.user";
    private static final String FIELD_RECURSE = "ascan.custom.label.recurse";
    private static final String FIELD_ADVANCED = "ascan.custom.label.adv";

    private static final Logger logger = Logger.getLogger(CustomScanDialog.class);
    private static final long serialVersionUID = 1L;

    private JButton[] extraButtons = null;
    private ExtensionActiveScan extension = null;

    private final ExtensionUserManagement extUserMgmt =
            Control.getSingleton().getExtensionLoader().getExtension(ExtensionUserManagement.class);

    private int headerLength = -1;
    // The index of the start of the URL path eg after https://www.example.com:1234/ - no point
    // attacking this
    private int urlPathStart = -1;
    private Target target = null;

    private ScannerParam scannerParam = null;

    private JPanel customPanel = null;
    private JPanel techPanel = null;
    private FilterPanel filterPanel = null;
    private ZapTextArea requestField = null;
    private JButton addCustomButton = null;
    private JButton removeCustomButton = null;
    private JList<Highlight> injectionPointList = null;
    private final DefaultListModel<Highlight> injectionPointModel = new DefaultListModel<>();
    private final JLabel customPanelStatus = new JLabel();
    private JCheckBox disableNonCustomVectors = null;
    private TechnologyTreePanel techTree;
    private TechSet techTreeState;
    private String scanPolicyName;
    private ScanPolicy scanPolicy = null;
    private OptionsVariantPanel variantPanel = null;
    private List<CustomScanPanel> customPanels = null;
    private boolean showingAdvTabs = true;
    private ScanPolicyPanel policyPanel;

    public CustomScanDialog(
            ExtensionActiveScan ext,
            String[] tabLabels,
            List<CustomScanPanel> customPanels,
            Frame owner,
            Dimension dim) {
        super(owner, "ascan.custom.title", dim, tabLabels);

        this.extension = ext;
        this.customPanels = customPanels;
        this.policyPanel =
                new ScanPolicyPanel(
                        this,
                        extension,
                        Constant.messages.getString("ascan.custom.tab.policy"),
                        new ScanPolicy());
        this.filterPanel = new FilterPanel();
        addWindowListener(
                new WindowAdapter() {

                    @Override
                    public void windowClosed(WindowEvent e) {
                        scanPolicy = null;
                    }
                });
        // The first time init to the default options set, after that keep own copies
        reset(false);
    }

    public void init(Target target) {
        if (target != null) {
            // If one isn't specified then leave the previously selected one
            this.target = target;
        }

        logger.debug("init " + this.target);

        this.removeAllFields();
        this.injectionPointModel.clear();
        getRequestField().getHighlighter().removeAllHighlights();
        this.headerLength = -1;
        this.urlPathStart = -1;

        if (scanPolicyName != null && PolicyManager.policyExists(scanPolicyName)) {
            try {
                scanPolicy = extension.getPolicyManager().getPolicy(scanPolicyName);
            } catch (ConfigurationException e) {
                logger.warn("Failed to load scan policy (" + scanPolicyName + "):", e);
            }
        }

        if (scanPolicy == null) {
            scanPolicy = extension.getPolicyManager().getDefaultScanPolicy();
            scanPolicyName = scanPolicy.getName();
        }

        this.addTargetSelectField(0, FIELD_START, this.target, false, false);
        this.addComboField(
                0,
                FIELD_POLICY,
                extension.getPolicyManager().getAllPolicyNames(),
                scanPolicy.getName());
        this.addComboField(0, FIELD_CONTEXT, new String[] {}, "");
        this.addComboField(0, FIELD_USER, new String[] {}, "");
        this.addCheckBoxField(0, FIELD_RECURSE, true);
        // This option is always read from the 'global' options
        this.addCheckBoxField(
                0, FIELD_ADVANCED, extension.getScannerParam().isShowAdvancedDialog());

        this.addFieldListener(
                FIELD_POLICY,
                new ActionListener() {
                    @Override
                    public void actionPerformed(ActionEvent e) {
                        policySelected();
                    }
                });

        this.addPadding(0);

        // Default to Recurse, so always set the warning
        customPanelStatus.setText(Constant.messages.getString("ascan.custom.status.recurse"));

        this.addFieldListener(
                FIELD_CONTEXT,
                new ActionListener() {
                    @Override
                    public void actionPerformed(ActionEvent e) {
                        setUsers();
                        setTech();
                    }
                });

        this.addFieldListener(
                FIELD_RECURSE,
                new ActionListener() {
                    @Override
                    public void actionPerformed(ActionEvent e) {
                        setFieldStates();
                    }
                });

        this.addFieldListener(
                FIELD_ADVANCED,
                new ActionListener() {
                    @Override
                    public void actionPerformed(ActionEvent e) {
                        // Save the adv option permanently for next time

                        setAdvancedOptions(getBoolValue(FIELD_ADVANCED));
                    }
                });

        this.getVariantPanel().initParam(scannerParam);
        this.setCustomTabPanel(1, getVariantPanel());

        // Custom vectors panel
        this.setCustomTabPanel(2, getCustomPanel());

        // Technology panel
        this.setCustomTabPanel(3, getTechPanel());

        setTechSet(techTreeState);

        this.setCustomTabPanel(4, policyPanel);

        // Filter panel
<<<<<<< HEAD
        this.setCustomTabPanel(5, getFilterJPanel(target));
=======
        this.filterPanel.resetFilterPanel(target);
        this.setCustomTabPanel(5, this.filterPanel);
>>>>>>> 78320fd0

        // add custom panels
        int cIndex = 6;
        if (this.customPanels != null) {
            for (CustomScanPanel customPanel : this.customPanels) {
                this.setCustomTabPanel(cIndex, customPanel.getPanel(true));
                cIndex++;
            }
        }

        if (target != null) {
            // Set up the fields if a node has been specified, otherwise leave as previously set
            this.populateRequestField(this.target.getStartNode());
            this.targetSelected(FIELD_START, this.target);
            this.setUsers();
            this.setTech();
        }

        this.setAdvancedOptions(extension.getScannerParam().isShowAdvancedDialog());

        this.pack();
    }

    @Override
    public String getHelpIndex() {
        return "ui.dialogs.advascan";
    }

    private void policySelected() {
        String policyName = getStringValue(FIELD_POLICY);
        try {
            scanPolicy = extension.getPolicyManager().getPolicy(policyName);
            policyPanel.setScanPolicy(scanPolicy);

            scanPolicyName = policyName;
        } catch (ConfigurationException e) {
            logger.error(e.getMessage(), e);
        }
    }

    private void setAdvancedOptions(boolean adv) {
        this.getField(FIELD_POLICY).setEnabled(!adv);
        if (adv) {
            ((JComboBox<?>) this.getField(FIELD_POLICY))
                    .setToolTipText(Constant.messages.getString("ascan.custom.tooltip.policy"));
        } else {
            ((JComboBox<?>) this.getField(FIELD_POLICY)).setToolTipText("");
        }

        if (showingAdvTabs == adv) {
            // Nothing else to do
            return;
        }
        // Show/hide all except from the first tab
        this.setTabsVisible(
                new String[] {
                    "ascan.custom.tab.input",
                    "ascan.custom.tab.custom",
                    "ascan.custom.tab.tech",
                    "ascan.custom.tab.policy"
                },
                adv);

        if (this.customPanels != null) {
            for (CustomScanPanel customPanel : this.customPanels) {
                this.setTabsVisible(new String[] {customPanel.getLabel()}, adv);
            }
        }

        showingAdvTabs = adv;
        // Always save in the 'global' options
        extension.getScannerParam().setShowAdvancedDialog(adv);
    }

    private void populateRequestField(SiteNode node) {
        try {
            if (node == null
                    || node.getHistoryReference() == null
                    || node.getHistoryReference().getHttpMessage() == null) {
                this.getRequestField().setText("");

            } else {
                // Populate the custom vectors http pane
                HttpMessage msg = node.getHistoryReference().getHttpMessage();
                String header = msg.getRequestHeader().toString();
                StringBuilder sb = new StringBuilder();
                sb.append(header);
                this.headerLength = header.length();
                this.urlPathStart =
                        header.indexOf("/", header.indexOf("://") + 2)
                                + 1; // Ignore <METHOD> http(s)://host:port/
                sb.append(msg.getRequestBody().toString());
                this.getRequestField().setText(sb.toString());

                // Only set the recurse option if the node has children, and disable it otherwise
                JCheckBox recurseChk = (JCheckBox) this.getField(FIELD_RECURSE);
                recurseChk.setEnabled(node.getChildCount() > 0);
                recurseChk.setSelected(node.getChildCount() > 0);
            }

            this.setFieldStates();

        } catch (HttpMalformedHeaderException | DatabaseException e) {
            //
            this.getRequestField().setText("");
        }
    }

    @Override
    public void targetSelected(String field, Target node) {
        List<String> ctxNames = new ArrayList<>();
        if (node != null) {
            // The user has selected a new node
            this.target = node;
            if (node.getStartNode() != null) {
                populateRequestField(node.getStartNode());

                Session session = Model.getSingleton().getSession();
                List<Context> contexts = session.getContextsForNode(node.getStartNode());
                for (Context context : contexts) {
                    ctxNames.add(context.getName());
                }

            } else if (node.getContext() != null) {
                ctxNames.add(node.getContext().getName());
            }

            this.setTech();
        }

        this.setComboFields(FIELD_CONTEXT, ctxNames, "");
        this.getField(FIELD_CONTEXT).setEnabled(ctxNames.size() > 0);
    }

    private Context getSelectedContext() {
        String ctxName = this.getStringValue(FIELD_CONTEXT);
        if (this.extUserMgmt != null && !this.isEmptyField(FIELD_CONTEXT)) {
            Session session = Model.getSingleton().getSession();
            return session.getContext(ctxName);
        }
        return null;
    }

    private User getSelectedUser() {
        Context context = this.getSelectedContext();
        if (context != null) {
            String userName = this.getStringValue(FIELD_USER);
            List<User> users =
                    this.extUserMgmt.getContextUserAuthManager(context.getId()).getUsers();
            for (User user : users) {
                if (userName.equals(user.getName())) {
                    return user;
                }
            }
        }
        return null;
    }

    private void setUsers() {
        Context context = this.getSelectedContext();
        List<String> userNames = new ArrayList<>();
        if (context != null) {
            List<User> users =
                    this.extUserMgmt.getContextUserAuthManager(context.getId()).getUsers();
            userNames.add(""); // The default should always be 'not specified'
            for (User user : users) {
                userNames.add(user.getName());
            }
        }
        this.setComboFields(FIELD_USER, userNames, "");
        this.getField(FIELD_USER).setEnabled(userNames.size() > 1); // Theres always 1..
    }

    private void setTech() {
        Context context = this.getSelectedContext();

        setTechSet(context != null ? context.getTechSet() : null);
    }

    private void setTechSet(TechSet techSet) {
        if (techSet != null) {
            techTree.setTechSet(techSet);
        } else {
            techTree.reset();
        }
        techTreeState = techSet;
    }

    private ZapTextArea getRequestField() {
        if (requestField == null) {
            requestField = new ZapTextArea();
            requestField.setEditable(false);
            requestField.setLineWrap(true);
            requestField.getCaret().setVisible(true);
        }
        return requestField;
    }

    private OptionsVariantPanel getVariantPanel() {
        if (variantPanel == null) {
            variantPanel = new OptionsVariantPanel();
            variantPanel.setReasonVariantsDisabled(
                    Constant.messages.getString("ascan.custom.warn.disabled"));
        }

        return variantPanel;
    }

    private JPanel getCustomPanel() {
        if (customPanel == null) {
            customPanel = new JPanel(new GridBagLayout());

            JScrollPane scrollPane = new JScrollPane();
            scrollPane.setVerticalScrollBarPolicy(JScrollPane.VERTICAL_SCROLLBAR_AS_NEEDED);
            scrollPane.setViewportView(getRequestField());

            JPanel buttonPanel = new JPanel(new GridBagLayout());

            getRequestField()
                    .addCaretListener(
                            new CaretListener() {
                                @Override
                                public void caretUpdate(CaretEvent event) {
                                    setFieldStates();
                                }
                            });

            buttonPanel.add(new JLabel(""), LayoutHelper.getGBC(0, 0, 1, 0.5)); // Spacer
            buttonPanel.add(
                    getAddCustomButton(),
                    LayoutHelper.getGBC(
                            1,
                            0,
                            1,
                            1,
                            0.0D,
                            0.0D,
                            GridBagConstraints.BOTH,
                            GridBagConstraints.NORTHWEST,
                            new Insets(5, 5, 5, 5)));

            buttonPanel.add(new JLabel(""), LayoutHelper.getGBC(2, 0, 1, 0.5)); // Spacer

            buttonPanel.add(new JLabel(""), LayoutHelper.getGBC(0, 1, 1, 0.5)); // Spacer
            buttonPanel.add(
                    getRemoveCustomButton(),
                    LayoutHelper.getGBC(
                            1,
                            1,
                            1,
                            1,
                            0.0D,
                            0.0D,
                            GridBagConstraints.BOTH,
                            GridBagConstraints.NORTHWEST,
                            new Insets(5, 5, 5, 5)));

            buttonPanel.add(new JLabel(""), LayoutHelper.getGBC(2, 1, 1, 0.5)); // Spacer

            JScrollPane scrollPane2 = new JScrollPane(getInjectionPointList());
            scrollPane2.setVerticalScrollBarPolicy(JScrollPane.VERTICAL_SCROLLBAR_AS_NEEDED);

            buttonPanel.add(
                    new JLabel(Constant.messages.getString("ascan.custom.label.vectors")),
                    LayoutHelper.getGBC(0, 2, 3, 0.0D, 0.0D));

            buttonPanel.add(scrollPane2, LayoutHelper.getGBC(0, 3, 3, 1.0D, 1.0D));

            JSplitPane splitPane =
                    new JSplitPane(JSplitPane.HORIZONTAL_SPLIT, scrollPane, buttonPanel);
            splitPane.setDividerLocation(550);
            customPanel.add(splitPane, LayoutHelper.getGBC(0, 0, 1, 1, 1.0D, 1.0D));
            customPanel.add(customPanelStatus, LayoutHelper.getGBC(0, 1, 1, 1, 1.0D, 0.0D));
            customPanel.add(
                    getDisableNonCustomVectors(), LayoutHelper.getGBC(0, 2, 1, 1, 1.0D, 0.0D));
        }

        return customPanel;
    }

    private JButton getAddCustomButton() {
        if (addCustomButton == null) {
            addCustomButton =
                    new JButton(Constant.messages.getString("ascan.custom.button.pt.add"));
            addCustomButton.setEnabled(false);

            addCustomButton.addActionListener(
                    new java.awt.event.ActionListener() {
                        @Override
                        public void actionPerformed(java.awt.event.ActionEvent e) {
                            // Add the selected injection point
                            int userDefStart = getRequestField().getSelectionStart();
                            if (userDefStart >= 0) {
                                int userDefEnd = getRequestField().getSelectionEnd();
                                Highlighter hl = getRequestField().getHighlighter();
                                HighlightPainter painter =
                                        new DefaultHighlighter.DefaultHighlightPainter(Color.RED);
                                try {
                                    Highlight hlt =
                                            (Highlight)
                                                    hl.addHighlight(
                                                            userDefStart, userDefEnd, painter);
                                    injectionPointModel.addElement(hlt);
                                    // Unselect the text
                                    getRequestField().setSelectionStart(userDefEnd);
                                    getRequestField().setSelectionEnd(userDefEnd);
                                    getRequestField().getCaret().setVisible(true);

                                } catch (BadLocationException e1) {
                                    logger.error(e1.getMessage(), e1);
                                }
                            }
                        }
                    });
        }
        return addCustomButton;
    }

    private JButton getRemoveCustomButton() {
        if (removeCustomButton == null) {
            removeCustomButton =
                    new JButton(Constant.messages.getString("ascan.custom.button.pt.rem"));
            removeCustomButton.setEnabled(false);

            removeCustomButton.addActionListener(
                    new java.awt.event.ActionListener() {
                        @Override
                        public void actionPerformed(java.awt.event.ActionEvent e) {
                            // Remove any selected injection points
                            int userDefStart = getRequestField().getSelectionStart();
                            if (userDefStart >= 0) {
                                int userDefEnd = getRequestField().getSelectionEnd();
                                Highlighter hltr = getRequestField().getHighlighter();
                                Highlight[] hls = hltr.getHighlights();

                                if (hls != null && hls.length > 0) {
                                    for (Highlight hl : hls) {
                                        if (selectionIncludesHighlight(
                                                userDefStart, userDefEnd, hl)) {
                                            hltr.removeHighlight(hl);
                                            injectionPointModel.removeElement(hl);
                                        }
                                    }
                                }

                                // Unselect the text
                                getRequestField().setSelectionStart(userDefEnd);
                                getRequestField().setSelectionEnd(userDefEnd);
                                getRequestField().getCaret().setVisible(true);
                            }
                        }
                    });
        }

        return removeCustomButton;
    }

    private JCheckBox getDisableNonCustomVectors() {
        if (disableNonCustomVectors == null) {
            disableNonCustomVectors =
                    new JCheckBox(Constant.messages.getString("ascan.custom.label.disableiv"));
            disableNonCustomVectors.addActionListener(
                    e ->
                            getVariantPanel()
                                    .setAllInjectableAndRPC(!disableNonCustomVectors.isSelected()));
        }
        return disableNonCustomVectors;
    }

    private JPanel getTechPanel() {
        if (techPanel == null) {
            techPanel = new JPanel(new GridBagLayout());

            JScrollPane scrollPane = new JScrollPane();
            scrollPane.setVerticalScrollBarPolicy(JScrollPane.VERTICAL_SCROLLBAR_AS_NEEDED);
            scrollPane.setViewportView(getTechTree());
            scrollPane.setBorder(
                    javax.swing.BorderFactory.createEtchedBorder(
                            javax.swing.border.EtchedBorder.RAISED));

            techPanel.add(scrollPane, LayoutHelper.getGBC(0, 0, 1, 1, 1.0D, 1.0D));
        }

        return techPanel;
    }

    private JPanel getFilterJPanel(Target target) {
        if (this.filterPanel == null) {
            filterPanel = new FilterPanel(target);
        } else {
            filterPanel.resetFilterPanel(target);
        }

        return filterPanel;
    }

    private TechnologyTreePanel getTechTree() {
        if (techTree == null) {
            techTree =
                    new TechnologyTreePanel(
                            Constant.messages.getString("ascan.custom.tab.tech.node"));
        }
        return techTree;
    }

    private void setFieldStates() {
        int userDefStart = getRequestField().getSelectionStart();

        if (getBoolValue(FIELD_RECURSE)) {
            // Dont support custom vectors when recursing
            customPanelStatus.setText(Constant.messages.getString("ascan.custom.status.recurse"));
            getAddCustomButton().setEnabled(false);
            getRemoveCustomButton().setEnabled(false);
            getDisableNonCustomVectors().setEnabled(false);

        } else {
            customPanelStatus.setText(Constant.messages.getString("ascan.custom.status.highlight"));
            if (userDefStart >= 0) {
                int userDefEnd = getRequestField().getSelectionEnd();
                if (selectionIncludesHighlight(
                        userDefStart,
                        userDefEnd,
                        getRequestField().getHighlighter().getHighlights())) {
                    getAddCustomButton().setEnabled(false);
                    getRemoveCustomButton().setEnabled(true);

                } else if (userDefStart < urlPathStart) {
                    // No point attacking the method, hostname or port
                    getAddCustomButton().setEnabled(false);

                } else if (userDefStart < headerLength && userDefEnd > headerLength) {
                    // The users selection cross the header / body boundary - thats never going to
                    // work well
                    getAddCustomButton().setEnabled(false);
                    getRemoveCustomButton().setEnabled(false);

                } else {
                    getAddCustomButton().setEnabled(true);
                    getRemoveCustomButton().setEnabled(false);
                }

            } else {
                // Nothing selected
                getAddCustomButton().setEnabled(false);
                getRemoveCustomButton().setEnabled(false);
            }

            getDisableNonCustomVectors().setEnabled(true);
        }

        getRequestField().getCaret().setVisible(true);
    }

    private JList<Highlight> getInjectionPointList() {
        if (injectionPointList == null) {
            injectionPointList = new JList<>(injectionPointModel);
            injectionPointList.setCellRenderer(
                    new ListCellRenderer<Highlight>() {
                        @Override
                        public Component getListCellRendererComponent(
                                JList<? extends Highlight> list,
                                Highlight hlt,
                                int index,
                                boolean isSelected,
                                boolean cellHasFocus) {

                            String str = "";
                            try {
                                str =
                                        getRequestField()
                                                .getText(
                                                        hlt.getStartOffset(),
                                                        hlt.getEndOffset() - hlt.getStartOffset());
                                if (str.length() > 8) {
                                    // just show first 8 chrs (arbitrary limit;)
                                    str = str.substring(0, 8) + "..";
                                }
                            } catch (BadLocationException e) {
                                // Ignore
                            }

                            return new JLabel(
                                    "["
                                            + hlt.getStartOffset()
                                            + ","
                                            + hlt.getEndOffset()
                                            + "]: "
                                            + str);
                        }
                    });
        }

        return injectionPointList;
    }

    private boolean selectionIncludesHighlight(int start, int end, Highlight hl) {
        if (hl.getPainter() instanceof DefaultHighlighter.DefaultHighlightPainter) {
            DefaultHighlighter.DefaultHighlightPainter ptr =
                    (DefaultHighlighter.DefaultHighlightPainter) hl.getPainter();
            if (ptr.getColor() != null && ptr.getColor().equals(Color.RED)) {
                // Test for 'RED' needed to prevent matching the users selection
                return start < hl.getEndOffset() && end > hl.getStartOffset();
            }
        }
        return false;
    }

    private boolean selectionIncludesHighlight(int start, int end, Highlight[] hls) {
        for (Highlight hl : hls) {
            if (this.selectionIncludesHighlight(start, end, hl)) {
                return true;
            }
        }
        return false;
    }

    private void reset(boolean refreshUi) {
        scannerParam = (ScannerParam) extension.getScannerParam().clone();
        techTreeState = null;

        if (refreshUi) {
            policyPanel.resetAndSetPolicy(scanPolicyName);
            init(target);
            repaint();
        }
    }

    @Override
    public String getSaveButtonText() {
        return Constant.messages.getString("ascan.custom.button.scan");
    }

    @Override
    public JButton[] getExtraButtons() {
        if (extraButtons == null) {
            JButton resetButton =
                    new JButton(Constant.messages.getString("ascan.custom.button.reset"));
            resetButton.addActionListener(
                    new java.awt.event.ActionListener() {
                        @Override
                        public void actionPerformed(java.awt.event.ActionEvent e) {
                            reset(true);
                        }
                    });

            extraButtons = new JButton[] {resetButton};
        }

        return extraButtons;
    }

    /** Use the save method to launch a scan */
    @Override
    public void save() {
        List<Object> contextSpecificObjects = new ArrayList<Object>();

        techTreeState = getTechTree().getTechSet();

        if (!this.getBoolValue(FIELD_ADVANCED)) {
            contextSpecificObjects.add(scanPolicy);
        } else {
            contextSpecificObjects.add(policyPanel.getScanPolicy());

            if (target == null && this.customPanels != null) {
                // One of the custom scan panels must have specified a target
                for (CustomScanPanel customPanel : this.customPanels) {
                    target = customPanel.getTarget();
                    if (target != null) {
                        break;
                    }
                }
            }

            // Save all Variant configurations
            getVariantPanel().saveParam(scannerParam);

            // If all other vectors has been disabled
            // force all injectable params and rpc model to NULL
            if (getDisableNonCustomVectors().isSelected()) {
                scannerParam.setTargetParamsInjectable(0);
                scannerParam.setTargetParamsEnabledRPC(0);
            }

            if (!getBoolValue(FIELD_RECURSE) && injectionPointModel.getSize() > 0) {
                int[][] injPoints = new int[injectionPointModel.getSize()][];
                for (int i = 0; i < injectionPointModel.getSize(); i++) {
                    Highlight hl = injectionPointModel.elementAt(i);
                    injPoints[i] = new int[2];
                    injPoints[i][0] = hl.getStartOffset();
                    injPoints[i][1] = hl.getEndOffset();
                }

                try {
                    if (target != null && target.getStartNode() != null) {
                        VariantUserDefined.setInjectionPoints(
                                this.target
                                        .getStartNode()
                                        .getHistoryReference()
                                        .getURI()
                                        .toString(),
                                injPoints);

                        enableUserDefinedRPC();
                    }

                } catch (Exception e) {
                    logger.error(e.getMessage(), e);
                }
            }

            scannerParam.setHostPerScan(extension.getScannerParam().getHostPerScan());
            scannerParam.setThreadPerHost(extension.getScannerParam().getThreadPerHost());
            scannerParam.setHandleAntiCSRFTokens(
                    extension.getScannerParam().getHandleAntiCSRFTokens());
            scannerParam.setMaxResultsToList(extension.getScannerParam().getMaxResultsToList());

            contextSpecificObjects.add(scannerParam);
            contextSpecificObjects.add(techTreeState);
<<<<<<< HEAD
            List<ScanFilter> scanFilterList = filterPanel.getFilterPanelVO().getScanFilters();
            for (ScanFilter scanFilter : scanFilterList) {
                contextSpecificObjects.add(scanFilter);
            }
=======
            List<ScanFilter> scanFilterList = filterPanel.getScanFilters();
            for (ScanFilter scanFilter : scanFilterList) {
                contextSpecificObjects.add(scanFilter);
            }

>>>>>>> 78320fd0
            if (this.customPanels != null) {
                for (CustomScanPanel customPanel : this.customPanels) {
                    Object[] objs = customPanel.getContextSpecificObjects();
                    if (objs != null) {
                        for (Object obj : objs) {
                            contextSpecificObjects.add(obj);
                        }
                    }
                }
            }
        }

        target.setRecurse(this.getBoolValue(FIELD_RECURSE));

        if (target.getContext() == null && getSelectedContext() != null) {
            target.setContext(getSelectedContext());
        }

        this.extension.startScan(target, getSelectedUser(), contextSpecificObjects.toArray());
    }

    @Override
    public void setVisible(boolean show) {
        super.setVisible(show);

        if (!show) {
            scanPolicy = null;
        }
    }

    @Override
    public String validateFields() {
        if (Control.Mode.safe == Control.getSingleton().getMode()) {
            // The dialogue shouldn't be shown when in safe mode but if it is warn.
            return Constant.messages.getString("ascan.custom.notSafe.error");
        }

        String errorMessage = this.filterPanel.validateFields();
        if (errorMessage != null) {
            return errorMessage;
        }

        if (this.customPanels != null) {
            // Check all custom panels validate ok
            for (CustomScanPanel customPanel : this.customPanels) {
                errorMessage = customPanel.validateFields();
                if (errorMessage != null) {
                    return errorMessage;
                }
            }
            // Check if they support a custom target
            for (CustomScanPanel customPanel : this.customPanels) {
                Target target = customPanel.getTarget();
                if (target != null && target.isValid()) {
                    // They do, everythings ok
                    return null;
                }
            }
        }

        if (this.target == null || !this.target.isValid()) {
            return Constant.messages.getString("ascan.custom.nostart.error");
        }

        switch (Control.getSingleton().getMode()) {
            case protect:
                List<StructuralNode> nodes = target.getStartNodes();
                if (nodes != null) {
                    for (StructuralNode node : nodes) {
                        if (node instanceof StructuralSiteNode) {
                            SiteNode siteNode = ((StructuralSiteNode) node).getSiteNode();
                            if (!siteNode.isIncludedInScope()) {
                                return Constant.messages.getString(
                                        "ascan.custom.targetNotInScope.error",
                                        siteNode.getHierarchicNodeName());
                            }
                        }
                    }
                }
                break;
            default:
        }

        return null;
    }

    /** Force UserDefinedRPC setting */
    public void enableUserDefinedRPC() {
        int enabledRpc = scannerParam.getTargetParamsEnabledRPC();
        enabledRpc |= ScannerParam.RPC_USERDEF;
        scannerParam.setTargetParamsEnabledRPC(enabledRpc);
    }

    /**
     * An {@code AbstractParamContainerPanel} that allows to configure {@link ScanPolicy scan
     * policies}.
     */
    private static class ScanPolicyPanel extends AbstractParamContainerPanel {

        private static final long serialVersionUID = -7997974525786756431L;

        private PolicyAllCategoryPanel policyAllCategoryPanel = null;
        private List<PolicyCategoryPanel> categoryPanels = Collections.emptyList();
        private ScanPolicy scanPolicy;

        public ScanPolicyPanel(
                Window parent,
                ExtensionActiveScan extension,
                String rootName,
                ScanPolicy scanPolicy) {
            super(rootName);

            this.scanPolicy = scanPolicy;
            String[] ROOT = {};

            policyAllCategoryPanel =
                    new PolicyAllCategoryPanel(parent, extension, scanPolicy, true);
            policyAllCategoryPanel.setName(Constant.messages.getString("ascan.custom.tab.policy"));
            policyAllCategoryPanel.addScanPolicyChangedEventListener(
                    new ScanPolicyChangedEventListener() {

                        @Override
                        public void scanPolicyChanged(ScanPolicy scanPolicy) {
                            ScanPolicyPanel.this.scanPolicy = scanPolicy;
                            for (PolicyCategoryPanel panel : categoryPanels) {
                                panel.setPluginFactory(
                                        scanPolicy.getPluginFactory(),
                                        scanPolicy.getDefaultThreshold());
                            }
                        }
                    });
            addParamPanel(null, policyAllCategoryPanel, false);

            categoryPanels = new ArrayList<>(Category.getAllNames().length);
            for (int i = 0; i < Category.getAllNames().length; i++) {
                PolicyCategoryPanel panel =
                        new PolicyCategoryPanel(
                                i,
                                this.scanPolicy.getPluginFactory(),
                                scanPolicy.getDefaultThreshold());
                addParamPanel(ROOT, Category.getName(i), panel, true);
                this.categoryPanels.add(panel);
            }
            showDialog(true);
        }

        public void resetAndSetPolicy(String scanPolicyName) {
            policyAllCategoryPanel.reloadPolicies(scanPolicyName);
        }

        public void setScanPolicy(ScanPolicy scanPolicy) {
            policyAllCategoryPanel.setScanPolicy(scanPolicy);
        }

        public ScanPolicy getScanPolicy() {
            return scanPolicy;
        }
    }

    /**
     * Resets the active scan dialogue to its default state.
     *
     * @since 2.5.0
     */
    void reset() {
        target = null;
        reset(true);
    }
}<|MERGE_RESOLUTION|>--- conflicted
+++ resolved
@@ -260,12 +260,8 @@
         this.setCustomTabPanel(4, policyPanel);
 
         // Filter panel
-<<<<<<< HEAD
-        this.setCustomTabPanel(5, getFilterJPanel(target));
-=======
         this.filterPanel.resetFilterPanel(target);
         this.setCustomTabPanel(5, this.filterPanel);
->>>>>>> 78320fd0
 
         // add custom panels
         int cIndex = 6;
@@ -652,16 +648,6 @@
         return techPanel;
     }
 
-    private JPanel getFilterJPanel(Target target) {
-        if (this.filterPanel == null) {
-            filterPanel = new FilterPanel(target);
-        } else {
-            filterPanel.resetFilterPanel(target);
-        }
-
-        return filterPanel;
-    }
-
     private TechnologyTreePanel getTechTree() {
         if (techTree == null) {
             techTree =
@@ -884,18 +870,11 @@
 
             contextSpecificObjects.add(scannerParam);
             contextSpecificObjects.add(techTreeState);
-<<<<<<< HEAD
-            List<ScanFilter> scanFilterList = filterPanel.getFilterPanelVO().getScanFilters();
-            for (ScanFilter scanFilter : scanFilterList) {
-                contextSpecificObjects.add(scanFilter);
-            }
-=======
             List<ScanFilter> scanFilterList = filterPanel.getScanFilters();
             for (ScanFilter scanFilter : scanFilterList) {
                 contextSpecificObjects.add(scanFilter);
             }
 
->>>>>>> 78320fd0
             if (this.customPanels != null) {
                 for (CustomScanPanel customPanel : this.customPanels) {
                     Object[] objs = customPanel.getContextSpecificObjects();
