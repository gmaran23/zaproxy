/*
 * Zed Attack Proxy (ZAP) and its related class files.
 * 
 * ZAP is an HTTP/HTTPS proxy for assessing web application security.
 * 
 * Licensed under the Apache License, Version 2.0 (the "License"); 
 * you may not use this file except in compliance with the License. 
 * You may obtain a copy of the License at 
 * 
 *   http://www.apache.org/licenses/LICENSE-2.0 
 *   
 * Unless required by applicable law or agreed to in writing, software 
 * distributed under the License is distributed on an "AS IS" BASIS, 
 * WITHOUT WARRANTIES OR CONDITIONS OF ANY KIND, either express or implied. 
 * See the License for the specific language governing permissions and 
 * limitations under the License. 
 */
package org.zaproxy.zap.extension.httppanel.view.largeresponse;

import org.parosproxy.paros.Constant;
import org.parosproxy.paros.extension.ExtensionAdaptor;
import org.parosproxy.paros.extension.ExtensionHook;
import org.zaproxy.zap.extension.httppanel.Message;
import org.zaproxy.zap.extension.httppanel.component.all.response.ResponseAllComponent;
import org.zaproxy.zap.extension.httppanel.component.split.response.ResponseSplitComponent;
import org.zaproxy.zap.extension.httppanel.view.HttpPanelDefaultViewSelector;
import org.zaproxy.zap.extension.httppanel.view.HttpPanelView;
import org.zaproxy.zap.view.HttpPanelManager;
import org.zaproxy.zap.view.HttpPanelManager.HttpPanelDefaultViewSelectorFactory;
import org.zaproxy.zap.view.HttpPanelManager.HttpPanelViewFactory;

public class ExtensionHttpPanelLargeResponseView extends ExtensionAdaptor {
	
	public static final String NAME = "ExtensionHttpPanelLargeResponseView";
<<<<<<< HEAD
=======
	public static final int MIN_CONTENT_LENGTH = 100000;
>>>>>>> b337db44
	
	public ExtensionHttpPanelLargeResponseView() {
		super(NAME);
	}

	@Override
	public void hook(ExtensionHook extensionHook) {
	    if (getView() != null) {
    		HttpPanelManager.getInstance().addResponseView(ResponseSplitComponent.NAME, new ResponseSplitBodyViewFactory());
    		HttpPanelManager.getInstance().addResponseDefaultView(ResponseSplitComponent.NAME, new LargeResponseDefaultSplitViewSelectorFactory());
    		
    		HttpPanelManager.getInstance().addResponseView(ResponseAllComponent.NAME, new ResponseAllViewFactory());
    		HttpPanelManager.getInstance().addResponseDefaultView(ResponseAllComponent.NAME, new LargeResponseDefaultAllViewSelectorFactory());
	    }
	}
	
	private static final class ResponseSplitBodyViewFactory implements HttpPanelViewFactory {
		
		@Override
		public HttpPanelView getNewView() {
			return new ResponseLargeResponseSplitView();
		}

		@Override
		public Object getOptions() {
			return ResponseSplitComponent.ViewComponent.BODY;
		}
	}

	private static final class LargeResponseDefaultSplitViewSelector implements HttpPanelDefaultViewSelector {

		@Override
		public String getName() {
			return "LargeResponseDefaultSplitViewSelector";
		}
		
		@Override
		public boolean matchToDefaultView(Message aMessage) {
		    return LargeResponseUtil.isLargeResponse(aMessage);
		}

		@Override
		public String getViewName() {
			return ResponseLargeResponseSplitView.CONFIG_NAME;
		}
		
		@Override
		public int getOrder() {
			return 50;
		}
	}

	private static final class ResponseAllViewFactory implements HttpPanelViewFactory {
		
		@Override
		public HttpPanelView getNewView() {
			return new ResponseLargeResponseAllView(new LargeResponseStringHttpPanelViewModel());
		}

		@Override
		public Object getOptions() {
			return null;
		}
	}

	private static final class LargeResponseDefaultAllViewSelector implements HttpPanelDefaultViewSelector {

		@Override
		public String getName() {
			return "LargeResponseDefaultAllViewSelector";
		}
		
		@Override
		public boolean matchToDefaultView(Message aMessage) {
		    return LargeResponseUtil.isLargeResponse(aMessage);
		}

		@Override
		public String getViewName() {
			return ResponseLargeResponseAllView.CONFIG_NAME;
		}
		
		@Override
		public int getOrder() {
			return 50;
		}
	}

	private static final class LargeResponseDefaultSplitViewSelectorFactory implements HttpPanelDefaultViewSelectorFactory {
		
		private static HttpPanelDefaultViewSelector defaultViewSelector = null;
		
		private HttpPanelDefaultViewSelector getDefaultViewSelector() {
			if (defaultViewSelector == null) {
				createViewSelector();
			}
			return defaultViewSelector;
		}
		
		private synchronized void createViewSelector() {
			if (defaultViewSelector == null) {
				defaultViewSelector = new LargeResponseDefaultSplitViewSelector();
			}
		}
		
		@Override
		public HttpPanelDefaultViewSelector getNewDefaultViewSelector() {
			return getDefaultViewSelector();
		}
		
		@Override
		public Object getOptions() {
			return ResponseSplitComponent.ViewComponent.BODY;
		}
	}
	
	private static final class LargeResponseDefaultAllViewSelectorFactory implements HttpPanelDefaultViewSelectorFactory {
		
		private static HttpPanelDefaultViewSelector defaultViewSelector = null;
		
		private HttpPanelDefaultViewSelector getDefaultViewSelector() {
			if (defaultViewSelector == null) {
				createViewSelector();
			}
			return defaultViewSelector;
		}
		
		private synchronized void createViewSelector() {
			if (defaultViewSelector == null) {
				defaultViewSelector = new LargeResponseDefaultAllViewSelector();
			}
		}
		
		@Override
		public HttpPanelDefaultViewSelector getNewDefaultViewSelector() {
			return getDefaultViewSelector();
		}
		
		@Override
		public Object getOptions() {
			return null;
		}
		
	}
	
	@Override
	public String getAuthor() {
		return Constant.ZAP_TEAM;
	}
}

<|MERGE_RESOLUTION|>--- conflicted
+++ resolved
@@ -1,189 +1,186 @@
-/*
- * Zed Attack Proxy (ZAP) and its related class files.
- * 
- * ZAP is an HTTP/HTTPS proxy for assessing web application security.
- * 
- * Licensed under the Apache License, Version 2.0 (the "License"); 
- * you may not use this file except in compliance with the License. 
- * You may obtain a copy of the License at 
- * 
- *   http://www.apache.org/licenses/LICENSE-2.0 
- *   
- * Unless required by applicable law or agreed to in writing, software 
- * distributed under the License is distributed on an "AS IS" BASIS, 
- * WITHOUT WARRANTIES OR CONDITIONS OF ANY KIND, either express or implied. 
- * See the License for the specific language governing permissions and 
- * limitations under the License. 
- */
-package org.zaproxy.zap.extension.httppanel.view.largeresponse;
-
-import org.parosproxy.paros.Constant;
-import org.parosproxy.paros.extension.ExtensionAdaptor;
-import org.parosproxy.paros.extension.ExtensionHook;
-import org.zaproxy.zap.extension.httppanel.Message;
-import org.zaproxy.zap.extension.httppanel.component.all.response.ResponseAllComponent;
-import org.zaproxy.zap.extension.httppanel.component.split.response.ResponseSplitComponent;
-import org.zaproxy.zap.extension.httppanel.view.HttpPanelDefaultViewSelector;
-import org.zaproxy.zap.extension.httppanel.view.HttpPanelView;
-import org.zaproxy.zap.view.HttpPanelManager;
-import org.zaproxy.zap.view.HttpPanelManager.HttpPanelDefaultViewSelectorFactory;
-import org.zaproxy.zap.view.HttpPanelManager.HttpPanelViewFactory;
-
-public class ExtensionHttpPanelLargeResponseView extends ExtensionAdaptor {
-	
-	public static final String NAME = "ExtensionHttpPanelLargeResponseView";
-<<<<<<< HEAD
-=======
-	public static final int MIN_CONTENT_LENGTH = 100000;
->>>>>>> b337db44
-	
-	public ExtensionHttpPanelLargeResponseView() {
-		super(NAME);
-	}
-
-	@Override
-	public void hook(ExtensionHook extensionHook) {
-	    if (getView() != null) {
-    		HttpPanelManager.getInstance().addResponseView(ResponseSplitComponent.NAME, new ResponseSplitBodyViewFactory());
-    		HttpPanelManager.getInstance().addResponseDefaultView(ResponseSplitComponent.NAME, new LargeResponseDefaultSplitViewSelectorFactory());
-    		
-    		HttpPanelManager.getInstance().addResponseView(ResponseAllComponent.NAME, new ResponseAllViewFactory());
-    		HttpPanelManager.getInstance().addResponseDefaultView(ResponseAllComponent.NAME, new LargeResponseDefaultAllViewSelectorFactory());
-	    }
-	}
-	
-	private static final class ResponseSplitBodyViewFactory implements HttpPanelViewFactory {
-		
-		@Override
-		public HttpPanelView getNewView() {
-			return new ResponseLargeResponseSplitView();
-		}
-
-		@Override
-		public Object getOptions() {
-			return ResponseSplitComponent.ViewComponent.BODY;
-		}
-	}
-
-	private static final class LargeResponseDefaultSplitViewSelector implements HttpPanelDefaultViewSelector {
-
-		@Override
-		public String getName() {
-			return "LargeResponseDefaultSplitViewSelector";
-		}
-		
-		@Override
-		public boolean matchToDefaultView(Message aMessage) {
-		    return LargeResponseUtil.isLargeResponse(aMessage);
-		}
-
-		@Override
-		public String getViewName() {
-			return ResponseLargeResponseSplitView.CONFIG_NAME;
-		}
-		
-		@Override
-		public int getOrder() {
-			return 50;
-		}
-	}
-
-	private static final class ResponseAllViewFactory implements HttpPanelViewFactory {
-		
-		@Override
-		public HttpPanelView getNewView() {
-			return new ResponseLargeResponseAllView(new LargeResponseStringHttpPanelViewModel());
-		}
-
-		@Override
-		public Object getOptions() {
-			return null;
-		}
-	}
-
-	private static final class LargeResponseDefaultAllViewSelector implements HttpPanelDefaultViewSelector {
-
-		@Override
-		public String getName() {
-			return "LargeResponseDefaultAllViewSelector";
-		}
-		
-		@Override
-		public boolean matchToDefaultView(Message aMessage) {
-		    return LargeResponseUtil.isLargeResponse(aMessage);
-		}
-
-		@Override
-		public String getViewName() {
-			return ResponseLargeResponseAllView.CONFIG_NAME;
-		}
-		
-		@Override
-		public int getOrder() {
-			return 50;
-		}
-	}
-
-	private static final class LargeResponseDefaultSplitViewSelectorFactory implements HttpPanelDefaultViewSelectorFactory {
-		
-		private static HttpPanelDefaultViewSelector defaultViewSelector = null;
-		
-		private HttpPanelDefaultViewSelector getDefaultViewSelector() {
-			if (defaultViewSelector == null) {
-				createViewSelector();
-			}
-			return defaultViewSelector;
-		}
-		
-		private synchronized void createViewSelector() {
-			if (defaultViewSelector == null) {
-				defaultViewSelector = new LargeResponseDefaultSplitViewSelector();
-			}
-		}
-		
-		@Override
-		public HttpPanelDefaultViewSelector getNewDefaultViewSelector() {
-			return getDefaultViewSelector();
-		}
-		
-		@Override
-		public Object getOptions() {
-			return ResponseSplitComponent.ViewComponent.BODY;
-		}
-	}
-	
-	private static final class LargeResponseDefaultAllViewSelectorFactory implements HttpPanelDefaultViewSelectorFactory {
-		
-		private static HttpPanelDefaultViewSelector defaultViewSelector = null;
-		
-		private HttpPanelDefaultViewSelector getDefaultViewSelector() {
-			if (defaultViewSelector == null) {
-				createViewSelector();
-			}
-			return defaultViewSelector;
-		}
-		
-		private synchronized void createViewSelector() {
-			if (defaultViewSelector == null) {
-				defaultViewSelector = new LargeResponseDefaultAllViewSelector();
-			}
-		}
-		
-		@Override
-		public HttpPanelDefaultViewSelector getNewDefaultViewSelector() {
-			return getDefaultViewSelector();
-		}
-		
-		@Override
-		public Object getOptions() {
-			return null;
-		}
-		
-	}
-	
-	@Override
-	public String getAuthor() {
-		return Constant.ZAP_TEAM;
-	}
-}
-
+/*
+ * Zed Attack Proxy (ZAP) and its related class files.
+ * 
+ * ZAP is an HTTP/HTTPS proxy for assessing web application security.
+ * 
+ * Licensed under the Apache License, Version 2.0 (the "License"); 
+ * you may not use this file except in compliance with the License. 
+ * You may obtain a copy of the License at 
+ * 
+ *   http://www.apache.org/licenses/LICENSE-2.0 
+ *   
+ * Unless required by applicable law or agreed to in writing, software 
+ * distributed under the License is distributed on an "AS IS" BASIS, 
+ * WITHOUT WARRANTIES OR CONDITIONS OF ANY KIND, either express or implied. 
+ * See the License for the specific language governing permissions and 
+ * limitations under the License. 
+ */
+package org.zaproxy.zap.extension.httppanel.view.largeresponse;
+
+import org.parosproxy.paros.Constant;
+import org.parosproxy.paros.extension.ExtensionAdaptor;
+import org.parosproxy.paros.extension.ExtensionHook;
+import org.zaproxy.zap.extension.httppanel.Message;
+import org.zaproxy.zap.extension.httppanel.component.all.response.ResponseAllComponent;
+import org.zaproxy.zap.extension.httppanel.component.split.response.ResponseSplitComponent;
+import org.zaproxy.zap.extension.httppanel.view.HttpPanelDefaultViewSelector;
+import org.zaproxy.zap.extension.httppanel.view.HttpPanelView;
+import org.zaproxy.zap.view.HttpPanelManager;
+import org.zaproxy.zap.view.HttpPanelManager.HttpPanelDefaultViewSelectorFactory;
+import org.zaproxy.zap.view.HttpPanelManager.HttpPanelViewFactory;
+
+public class ExtensionHttpPanelLargeResponseView extends ExtensionAdaptor {
+	
+	public static final String NAME = "ExtensionHttpPanelLargeResponseView";
+	public static final int MIN_CONTENT_LENGTH = 100000;
+	
+	public ExtensionHttpPanelLargeResponseView() {
+		super(NAME);
+	}
+
+	@Override
+	public void hook(ExtensionHook extensionHook) {
+	    if (getView() != null) {
+    		HttpPanelManager.getInstance().addResponseView(ResponseSplitComponent.NAME, new ResponseSplitBodyViewFactory());
+    		HttpPanelManager.getInstance().addResponseDefaultView(ResponseSplitComponent.NAME, new LargeResponseDefaultSplitViewSelectorFactory());
+    		
+    		HttpPanelManager.getInstance().addResponseView(ResponseAllComponent.NAME, new ResponseAllViewFactory());
+    		HttpPanelManager.getInstance().addResponseDefaultView(ResponseAllComponent.NAME, new LargeResponseDefaultAllViewSelectorFactory());
+	    }
+	}
+	
+	private static final class ResponseSplitBodyViewFactory implements HttpPanelViewFactory {
+		
+		@Override
+		public HttpPanelView getNewView() {
+			return new ResponseLargeResponseSplitView();
+		}
+
+		@Override
+		public Object getOptions() {
+			return ResponseSplitComponent.ViewComponent.BODY;
+		}
+	}
+
+	private static final class LargeResponseDefaultSplitViewSelector implements HttpPanelDefaultViewSelector {
+
+		@Override
+		public String getName() {
+			return "LargeResponseDefaultSplitViewSelector";
+		}
+		
+		@Override
+		public boolean matchToDefaultView(Message aMessage) {
+		    return LargeResponseUtil.isLargeResponse(aMessage);
+		}
+
+		@Override
+		public String getViewName() {
+			return ResponseLargeResponseSplitView.CONFIG_NAME;
+		}
+		
+		@Override
+		public int getOrder() {
+			return 50;
+		}
+	}
+
+	private static final class ResponseAllViewFactory implements HttpPanelViewFactory {
+		
+		@Override
+		public HttpPanelView getNewView() {
+			return new ResponseLargeResponseAllView(new LargeResponseStringHttpPanelViewModel());
+		}
+
+		@Override
+		public Object getOptions() {
+			return null;
+		}
+	}
+
+	private static final class LargeResponseDefaultAllViewSelector implements HttpPanelDefaultViewSelector {
+
+		@Override
+		public String getName() {
+			return "LargeResponseDefaultAllViewSelector";
+		}
+		
+		@Override
+		public boolean matchToDefaultView(Message aMessage) {
+		    return LargeResponseUtil.isLargeResponse(aMessage);
+		}
+
+		@Override
+		public String getViewName() {
+			return ResponseLargeResponseAllView.CONFIG_NAME;
+		}
+		
+		@Override
+		public int getOrder() {
+			return 50;
+		}
+	}
+
+	private static final class LargeResponseDefaultSplitViewSelectorFactory implements HttpPanelDefaultViewSelectorFactory {
+		
+		private static HttpPanelDefaultViewSelector defaultViewSelector = null;
+		
+		private HttpPanelDefaultViewSelector getDefaultViewSelector() {
+			if (defaultViewSelector == null) {
+				createViewSelector();
+			}
+			return defaultViewSelector;
+		}
+		
+		private synchronized void createViewSelector() {
+			if (defaultViewSelector == null) {
+				defaultViewSelector = new LargeResponseDefaultSplitViewSelector();
+			}
+		}
+		
+		@Override
+		public HttpPanelDefaultViewSelector getNewDefaultViewSelector() {
+			return getDefaultViewSelector();
+		}
+		
+		@Override
+		public Object getOptions() {
+			return ResponseSplitComponent.ViewComponent.BODY;
+		}
+	}
+	
+	private static final class LargeResponseDefaultAllViewSelectorFactory implements HttpPanelDefaultViewSelectorFactory {
+		
+		private static HttpPanelDefaultViewSelector defaultViewSelector = null;
+		
+		private HttpPanelDefaultViewSelector getDefaultViewSelector() {
+			if (defaultViewSelector == null) {
+				createViewSelector();
+			}
+			return defaultViewSelector;
+		}
+		
+		private synchronized void createViewSelector() {
+			if (defaultViewSelector == null) {
+				defaultViewSelector = new LargeResponseDefaultAllViewSelector();
+			}
+		}
+		
+		@Override
+		public HttpPanelDefaultViewSelector getNewDefaultViewSelector() {
+			return getDefaultViewSelector();
+		}
+		
+		@Override
+		public Object getOptions() {
+			return null;
+		}
+		
+	}
+	
+	@Override
+	public String getAuthor() {
+		return Constant.ZAP_TEAM;
+	}
+}
+